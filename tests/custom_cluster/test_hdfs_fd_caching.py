--- conflicted
+++ resolved
@@ -18,7 +18,6 @@
 import pytest
 
 from tests.common.custom_cluster_test_suite import CustomClusterTestSuite
-<<<<<<< HEAD
 from tests.common.skip import SkipIfLocal
 from tests.util.filesystem_utils import (
     IS_ISILON,
@@ -27,12 +26,7 @@
 from time import sleep
 
 @SkipIfLocal.hdfs_fd_caching
-=======
-from tests.common.skip import SkipIfS3, SkipIfADLS
-
-@SkipIfS3.caching
 @SkipIfADLS.caching
->>>>>>> 2e8fe3b3
 class TestHdfsFdCaching(CustomClusterTestSuite):
   """Tests that if HDFS file handle caching is enabled, file handles are actually cached
   and the associated metrics return valid results. In addition, tests that the upper bound
